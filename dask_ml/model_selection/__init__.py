"""Utilities for hyperparameter optimization.

These estimators will operate in parallel. Their scalability depends
on the underlying estimators being used.
"""
from ._search import (
    GridSearchCV, RandomizedSearchCV,
    compute_n_splits, check_cv
)
from ._split import ShuffleSplit, train_test_split
from ._hyperband import HyperbandCV


__all__ = [
    'GridSearchCV',
    'RandomizedSearchCV',
    'ShuffleSplit',
    'train_test_split',
<<<<<<< HEAD
    'HyperbandCV',
=======
    'compute_n_splits',
    'check_cv',
>>>>>>> aa846796
]<|MERGE_RESOLUTION|>--- conflicted
+++ resolved
@@ -16,10 +16,7 @@
     'RandomizedSearchCV',
     'ShuffleSplit',
     'train_test_split',
-<<<<<<< HEAD
     'HyperbandCV',
-=======
     'compute_n_splits',
     'check_cv',
->>>>>>> aa846796
 ]