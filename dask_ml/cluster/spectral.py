# -*- coding: utf-8 -*-
"""Algorithms for spectral clustering
"""
import logging

import six
import dask
import dask.array as da
from dask import delayed, compute
import numpy as np
import sklearn.cluster
from scipy.linalg import pinv, svd
from sklearn.base import BaseEstimator, ClusterMixin
from sklearn.utils import check_random_state

from .k_means import KMeans
from ..metrics.pairwise import PAIRWISE_KERNEL_FUNCTIONS, pairwise_kernels
from ..utils import check_array


logger = logging.getLogger(__name__)


class SpectralClustering(BaseEstimator, ClusterMixin):
    """Apply parallel Spectral Clustering

    This implementation avoids the expensive computation of the N x N
    affinity matrix. Instead, the Nyström Method is used as an
    approximation.

    Parameters
    ----------
    n_clusters : integer, optional
        The dimension of the projection subspace.

    eigen_solver : None
        ignored

    random_state : int, RandomState instance or None, optional, default: None
        A pseudo random number generator used for the initialization of the
        lobpcg eigen vectors decomposition when eigen_solver == 'amg' and by
        the K-Means initialization.  If int, random_state is the seed used by
        the random number generator; If RandomState instance, random_state is
        the random number generator; If None, the random number generator is
        the RandomState instance used by `np.random`.

    n_init : int, optional, default: 10
        ignored

    gamma : float, default=1.0
        Kernel coefficient for rbf, poly, sigmoid, laplacian and chi2 kernels.
        Ignored for ``affinity='nearest_neighbors'``.

    affinity : string, array-like or callable, default 'rbf'
        If a string, this may be one of 'nearest_neighbors', 'precomputed',
        'rbf' or one of the kernels supported by
        `sklearn.metrics.pairwise_kernels`.

        Only kernels that produce similarity scores (non-negative values that
        increase with similarity) should be used. This property is not checked
        by the clustering algorithm.

        Callables should expect arguments similar to
        `sklearn.metrics.pairwise_kernels`: a required ``X``, an optional
        ``Y``, and ``gamma``, ``degree``, ``coef0``, and any keywords passed
        in ``kernel_params``.

    n_neighbors : integer
        Number of neighbors to use when constructing the affinity matrix using
        the nearest neighbors method. Ignored for ``affinity='rbf'``.

    eigen_tol : float, optional, default: 0.0
        Stopping criterion for eigendecomposition of the Laplacian matrix
        when using arpack eigen_solver.

    assign_labels : 'kmeans' or Estimator, default: 'kmeans'
        The strategy to use to assign labels in the embedding
        space. By default creates an instance of
        :class:`dask_ml.cluster.KMeans` and sets `n_clusters` to 2. For
        further control over the hyperparameters of the final label
        assignment, pass an instance of a ``KMeans`` estimator (either
        scikit-learn or dask-ml).

    degree : float, default=3
        Degree of the polynomial kernel. Ignored by other kernels.

    coef0 : float, default=1
        Zero coefficient for polynomial and sigmoid kernels.
        Ignored by other kernels.

    kernel_params : dictionary of string to any, optional
        Parameters (keyword arguments) and values for kernel passed as
        callable object. Ignored by other kernels.

    n_jobs : int, optional (default = 1)
        The number of parallel jobs to run.
        If ``-1``, then the number of jobs is set to the number of CPU cores.

    n_components : int, default 100
        Number of rows from ``X`` to use for the Nyström approximation.
        Larger ``n_components`` will improve the accuracy of the
        approximation, at the cost of a longer training time.

    persist_embedding : bool
        Whether to persist the intermediate n_samples x n_components
        array used for clustering.

    kmeans_params : dictionary of string to any, optional
        Keyword arguments for the KMeans clustering used for the final
        clustering.

    Attributes
    ----------
    basis_inds_ : ndarray
        The ordering used to partition X into the samples for the
        Nyström approximation
    assign_labels_ : Estimator
        The instance of the KMeans estimator used to assign labels
    labels_ : dask.array.Array, size (n_samples,)
        The cluster labels assigned
    eigenvalues_ : numpy.ndarray
        The eigenvalues from the SVD of the sampled points

    Notes
    -----
    Using ``persist_embedding=True`` can be an important optimization to
    avoid some redundant computations. This persists the array being fed to
    the clustering algorithm in (distributed) memory. The array is shape
    ``n_samples x n_components``.

    References
    ----------
    - Parallel Spectral Clustering in Distributed Systems, 2010
      Chen, Song, Bai, Lin, and Chang
      IEEE Transactions on Pattern Analysis and Machine Intelligence
      http://ieeexplore.ieee.org/document/5444877/

    - Spectral Grouping Using the Nystrom Method (2004)
      Fowlkes, Belongie, Chung, Malik
      IEEE Transactions on Pattern Analysis and Machine Intelligence
      https://people.cs.umass.edu/~mahadeva/cs791bb/reading/fowlkes-nystrom.pdf
    """
    def __init__(self, n_clusters=8, eigen_solver=None, random_state=None,
                 n_init=10, gamma=1., affinity='rbf', n_neighbors=10,
                 eigen_tol=0.0, assign_labels='kmeans', degree=3, coef0=1,
                 kernel_params=None, n_jobs=1, n_components=100,
                 persist_embedding=False,
                 kmeans_params=None,
                 rechunk_strategy=None,
                 precompute_inner=True):
        self.n_clusters = n_clusters
        self.eigen_solver = eigen_solver
        self.random_state = random_state
        self.n_init = n_init
        self.gamma = gamma
        self.affinity = affinity
        self.n_neighbors = n_neighbors
        self.eigen_tol = eigen_tol
        self.assign_labels = assign_labels
        self.degree = degree
        self.coef0 = coef0
        self.kernel_params = kernel_params
        self.n_jobs = n_jobs
        self.n_components = n_components
        self.persist_embedding = persist_embedding
        self.kmeans_params = kmeans_params
        self.rechunk_strategy = rechunk_strategy
        self.precompute_inner = precompute_inner

    def _check_array(self, X):
        logger.info("Starting check array")
        return check_array(X, accept_dask_dataframe=False).astype(float)
        logger.info("Finished check array")

    def fit(self, X, y=None):
        X = self._check_array(X)
        n_components = self.n_components
        metric = self.affinity
        rng = check_random_state(self.random_state)
        n_clusters = self.n_clusters
        rechunk_strategy = self.rechunk_strategy or {}

        # kmeans for final clustering
        if isinstance(self.assign_labels, six.string_types):
            if self.assign_labels == 'kmeans':
                km = KMeans(n_clusters=n_clusters,
                            random_state=rng.randint(2**32 - 1))
            elif self.assign_labels == 'sklearn-kmeans':
                km = sklearn.cluster.KMeans(n_clusters=n_clusters,
                                            random_state=rng)
            else:
                msg = "Unknown 'assign_labels' {!r}".format(self.assign_labels)
                raise ValueError(msg)
        elif isinstance(self.assign_labels, BaseEstimator):
            km = self.assign_labels
        else:
            raise TypeError("Invalid type {} for 'assign_labels'".format(
                type(self.assign_labels)))

        if self.kmeans_params:
            km.set_params(**self.kmeans_params)

        n = len(X)
        if n <= n_components:
            msg = ("'n_components' must be smaller than the number of samples."
                   " Got {} components and {} samples".format(n_components, n))
            raise ValueError(msg)

        logger.info("Starting indicators.")
        inds = rng.permutation(np.arange(n))
        keep = inds[:n_components]
        rest = inds[n_components:]
        # distributed slice perf.
        keep.sort()
        rest.sort()
        # Those sorts modify `inds` inplace, so `argsort(inds)` will still
        # recover the original order.
        inds_idx = np.argsort(inds)
        logger.info("Finished indicators.")

        params = self.kernel_params or {}
        params['gamma'] = self.gamma
        params['degree'] = self.degree
        params['coef0'] = self.coef0

        # compute the exact blocks
        # these are done in parallel for dask arrays
        if isinstance(X, da.Array):
<<<<<<< HEAD
            logger.info("Starting small rechunk-persist")
            X_keep = X[keep].rechunk(self.n_components).persist()
            logger.info("Finished small rechunk-persist")
=======
            X_keep = X[keep].rechunk(X.shape).persist()
>>>>>>> b8e041ff
        else:
            X_keep = X[keep]

        X_rest = X[rest]

        chunks = rechunk_strategy.get('kernel')
        if chunks:
            logger.info("Rechunking for kernel %s -> %s",
                        X_rest.numblocks, chunks)
            X_rest = X_rest.rechunk(chunks)

        A, B = embed(X_keep, X_rest, n_components, metric, params,
                     random_state=rng)
        logger.info("Kernel info: [A], memory: %sGB, blocks: %s",
                    A.nbytes / 1e9, getattr(A, 'numblocks'))
        logger.info("Kernel info: [B], memory: %sGB, blocks: %s",
                    B.nbytes / 1e9, B.numblocks)

        # now the approximation of C
        a = A.sum(0)   # (l,)
        b1 = B.sum(1)  # (l,)
        b2 = B.sum(0)  # (m,)

        # TODO: I think we have some unnecessary delayed wrapping of A here.
        A_inv = da.from_delayed(delayed(pinv)(A), A.shape, A.dtype)

        inner = A_inv.dot(b1)
        if self.precompute_inner:
            logger.info("starting intermediate pre-compute")
            b1, inner = dask.compute(b1, inner)
            logger.info("finished intermediate pre-compute")

        d1_si = 1 / da.sqrt(a + b1)
<<<<<<< HEAD

        # The scheduler has trouble with the next computation, written naively
        # To help, we'll get concrete results.
        logger.info("Starting intermediate compute")
        A_inv, b1, d1_si = compute(A_inv, b1, d1_si)
        inner = A_inv.dot(b1)
        logger.info("Finished intermediate compute")

        d2_si = 1 / da.sqrt(b2 + B.T.dot(inner))  # (m,), dask array
        d2_si, = compute(d2_si,)
=======
        d2_si = 1 / da.sqrt(b2 + B.T.dot(inner))  # (m,), dask array
>>>>>>> b8e041ff

        # d1, d2 are diagonal, so we can avoid large matrix multiplies
        # Equivalent to diag(d1_si) @ A @ diag(d1_si)
        # This is immediate.
        A2 = d1_si.reshape(-1, 1) * A * d1_si.reshape(1, -1)  # (n, n)
        logger.info("A2: %s %s", A2.nbytes / 1e9, getattr(A2, 'numblocks'))
        # A2 = A2.rechunk(A2.shape)
        # Equivalent to diag(d1_si) @ B @ diag(d2_si)
<<<<<<< HEAD
=======
        B2 = d1_si.reshape(-1, 1) * B * d2_si  # (m, m), so this is dask.
        logger.info("B2: %s %s", B2.nbytes / 1e9, getattr(B2, 'numblocks'))
>>>>>>> b8e041ff

        # XXX: this is the problem at the moment...
        B2 = da.multiply(da.multiply(d1_si.reshape(-1, 1), B),
                         d2_si.reshape(1, -1))

        U_A, S_A, V_A = svd(A2)

        # Eq 16. This is OK when V2 is orthogonal
        # The only thing that should be delayed here is B2, else we hit
        # memory pressures.
        V2 = (da.sqrt(float(n_components) / n) *
              da.vstack([A2, B2.T]).dot(
              U_A[:, :n_clusters]).dot(
              da.diag(1.0 / da.sqrt(S_A[:n_clusters]))))  # (n, k)
        logger.info("V2.1: %s %s", V2.nbytes / 1e9, getattr(V2, 'numblocks'))
        if isinstance(B2, da.Array):
            V2 = V2.rechunk((B2.chunks[1][0], n_clusters))
            logger.info("V2.2: %s %s", V2.nbytes / 1e9, V2.numblocks)

        # normalize (Eq. 4)
        U2 = (V2.T / da.sqrt((V2 ** 2).sum(1))).T  # (n, k)
        logger.info("U2.1: %s %s", U2.nbytes / 1e9, U2.numblocks)

        # Recover the original order so that labels match
        U2 = U2[inds_idx]  # (n, k)
        logger.info("U2.2: %s %s", U2.nbytes / 1e9, U2.numblocks)

        chunks = rechunk_strategy.get("cluster")
        if chunks:
            logger.info("Rechunking for cluster %s -> %s",
                        U2.numblocks, chunks)
            U2 = U2.rechunk(chunks)
        logger.info("Embedding info: [U], memory: %sGB, blocks: %s",
                    U2.nbytes / 1e9, getattr(U2, 'numblocks'))

        if self.persist_embedding and isinstance(U2, da.Array):
            logger.info("Persisting array for k-means")
            U2 = U2.persist()
        elif isinstance(U2, da.Array):
            logger.warning("Consider persist_embedding.")
            # We can still persist the small things...
            # TODO: we would need to update the task graphs
            # for V2 to replace references to, e.g.
            #  U_A, A2, etc. with references to persisted
            # versions of those.
            pass
        logger.info("k-means for assign_labels[starting]")
        km.fit(U2)
        logger.info("k-means for assign_labels[finished]")

        # Now... what to keep?
        self.basis_inds_ = inds
        self.assign_labels_ = km
        self.labels_ = km.labels_
        self.eigenvalues_ = S_A[:n_clusters]  # TODO: better name
        return self


def embed(X_keep, X_rest, n_components, metric, kernel_params,
          random_state=None):
    if isinstance(metric, six.string_types):
        if metric not in PAIRWISE_KERNEL_FUNCTIONS:
            msg = ("Unknown affinity metric name '{}'. Expected one "
                   "of '{}'".format(metric,
                                    PAIRWISE_KERNEL_FUNCTIONS.keys()))
            raise ValueError(msg)
        A = pairwise_kernels(X_keep,
                             metric=metric, filter_params=True,
                             **kernel_params)
        B = pairwise_kernels(X_keep, X_rest,
                             metric=metric, filter_params=True,
                             **kernel_params)
    elif callable(metric):
        A = metric(X_keep, **kernel_params)
        B = metric(X_keep, X_rest, **kernel_params)
    else:
        msg = ("Unexpected type for 'affinity' '{}'. Must be string "
               "kernel name, array, or callable")
        raise TypeError(msg)
    if isinstance(A, da.Array):
        A = A.rechunk((n_components, n_components))
        B = B.rechunk((B.shape[0], B.chunks[1]))
    return A, B<|MERGE_RESOLUTION|>--- conflicted
+++ resolved
@@ -226,13 +226,7 @@
         # compute the exact blocks
         # these are done in parallel for dask arrays
         if isinstance(X, da.Array):
-<<<<<<< HEAD
-            logger.info("Starting small rechunk-persist")
-            X_keep = X[keep].rechunk(self.n_components).persist()
-            logger.info("Finished small rechunk-persist")
-=======
             X_keep = X[keep].rechunk(X.shape).persist()
->>>>>>> b8e041ff
         else:
             X_keep = X[keep]
 
@@ -260,26 +254,14 @@
         A_inv = da.from_delayed(delayed(pinv)(A), A.shape, A.dtype)
 
         inner = A_inv.dot(b1)
+        d1_si = 1 / da.sqrt(a + b1)
+
         if self.precompute_inner:
             logger.info("starting intermediate pre-compute")
-            b1, inner = dask.compute(b1, inner)
+            b1, inner, d1_si = dask.compute(b1, inner, d1_si)
             logger.info("finished intermediate pre-compute")
 
-        d1_si = 1 / da.sqrt(a + b1)
-<<<<<<< HEAD
-
-        # The scheduler has trouble with the next computation, written naively
-        # To help, we'll get concrete results.
-        logger.info("Starting intermediate compute")
-        A_inv, b1, d1_si = compute(A_inv, b1, d1_si)
-        inner = A_inv.dot(b1)
-        logger.info("Finished intermediate compute")
-
         d2_si = 1 / da.sqrt(b2 + B.T.dot(inner))  # (m,), dask array
-        d2_si, = compute(d2_si,)
-=======
-        d2_si = 1 / da.sqrt(b2 + B.T.dot(inner))  # (m,), dask array
->>>>>>> b8e041ff
 
         # d1, d2 are diagonal, so we can avoid large matrix multiplies
         # Equivalent to diag(d1_si) @ A @ diag(d1_si)
@@ -288,11 +270,8 @@
         logger.info("A2: %s %s", A2.nbytes / 1e9, getattr(A2, 'numblocks'))
         # A2 = A2.rechunk(A2.shape)
         # Equivalent to diag(d1_si) @ B @ diag(d2_si)
-<<<<<<< HEAD
-=======
         B2 = d1_si.reshape(-1, 1) * B * d2_si  # (m, m), so this is dask.
         logger.info("B2: %s %s", B2.nbytes / 1e9, getattr(B2, 'numblocks'))
->>>>>>> b8e041ff
 
         # XXX: this is the problem at the moment...
         B2 = da.multiply(da.multiply(d1_si.reshape(-1, 1), B),
