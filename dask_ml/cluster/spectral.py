--- conflicted
+++ resolved
@@ -216,10 +216,7 @@
         # compute the exact blocks
         # these are done in parallel for dask arrays
         if isinstance(X, da.Array):
-<<<<<<< HEAD
             X_keep = X[keep].rechunk(X.shape).persist()
-=======
-            X_keep = X[keep].rechunk(self.n_components).persist()
         else:
             X_keep = X[keep]
 
@@ -237,9 +234,6 @@
         elif callable(metric):
             A = metric(X_keep, **params)
             B = metric(X_keep, X[rest], **params)
->>>>>>> 5438527d
-        else:
-            X_keep = X[keep]
 
         X_rest = X[rest]
 
